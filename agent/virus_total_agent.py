--- conflicted
+++ resolved
@@ -37,13 +37,8 @@
             agent_settings: Settings of running instance of the agent.
         """
         super().__init__(agent_definition, agent_settings)
-<<<<<<< HEAD
         self.api_key = self.args.get("api_key", "")
-        self.whitelist_types = self.args.get("whitelist_types", [])
-=======
-        self.api_key = self.args.get("api_key")
         self.whitelist_types = self.args.get("whitelist_types") or []
->>>>>>> b3baa143
 
     def process(self, message: msg.Message) -> None:
         """Process message of type v3.asset.file. Scan the file content through the Virus Total public API, assign a
