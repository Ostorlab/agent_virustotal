"""VirusTotal agent implementation : Agent responsible for scanning a file through the Virus Total DB."""
import ipaddress
import logging
from typing import Any

from ostorlab.agent import agent, definitions as agent_definitions
from ostorlab.agent.kb import kb
from ostorlab.agent.message import message as msg
from ostorlab.agent.mixins import agent_report_vulnerability_mixin
from ostorlab.runtimes import definitions as runtime_definitions

from agent import file
from agent import process_scans
from agent import virustotal

logger = logging.getLogger(__name__)


class VirusTotalAgent(
    agent.Agent, agent_report_vulnerability_mixin.AgentReportVulnMixin
):
    """Agent responsible for scanning a file through the Virus Total DB."""

    def __init__(
        self,
        agent_definition: agent_definitions.AgentDefinition,
        agent_settings: runtime_definitions.AgentSettings,
    ) -> None:
        """Init method.
        Args:
            agent_definition: Attributes of the agent.
            agent_settings: Settings of running instance of the agent.
        """
        super().__init__(agent_definition, agent_settings)
        self.api_key = self.args.get("api_key")
        self.whitelist_types = self.args.get("whitelist_types", [])

    def process(self, message: msg.Message) -> None:
        """Process message of type v3.asset.file. Scan the file content through the Virus Total public API, assign a
         risk rating, a technical report and emits a message of type v3.report.vulnerability .

        Args:
            message: Message containing the file to scan.

        Raises:
            VirusTotalApiError: In case the Virus Total api encountered problems.
            NameError: In case the scans were not defined.
        """
        file_content = file.get_file_content(message)
        if file_content is not None:
<<<<<<< HEAD
            if len(self.whitelist_types) == 0 or file.get_mime_type(file_content) not in self.whitelist_types:
                return None

            response = virustotal.scan_file_from_message(file_content=file_content, api_key=self.api_key)
=======
            response = virustotal.scan_file_from_message(
                file_content=file_content, api_key=self.api_key
            )
>>>>>>> b0152a83
            self._process_response(response, message.data.get("path"))
        else:
            targets = self._prepare_targets(message)
            for target in targets:
                response = virustotal.scan_url_from_message(target, self.api_key)
                self._process_response(response, target)

    def _process_response(self, response: dict[str, Any], target: str | None):
        try:
            scans = virustotal.get_scans(response)
        except virustotal.VirusTotalApiError:
            logger.error("Virus Total API encountered some problems. Please try again.")
            raise

        try:
            if scans is not None:
                technical_detail = process_scans.get_technical_details(scans, target)
                risk_rating = process_scans.get_risk_rating(scans)
                self.report_vulnerability(
                    entry=kb.KB.VIRUSTOTAL_SCAN,
                    technical_detail=technical_detail,
                    risk_rating=risk_rating,
                )
        except NameError:
            logger.error("The scans list is empty.")
            raise

    def _get_schema(self, message: msg.Message) -> str:
        """Returns the schema to be used for the target."""
        if message.data.get("schema") is not None:
            return str(message.data["schema"])
        elif message.data.get("protocol") is not None:
            return str(message.data["protocol"])
        elif self.args.get("https") is True:
            return "https"
        else:
            return "http"

    def _prepare_targets(self, message: msg.Message) -> list[str]:
        """Prepare targets based on type, if a domain name is provided, port and protocol are collected
        from the config."""
        if message.data.get("host") is not None:
            host = str(message.data.get("host"))
            if message.data.get("mask") is None:
                ip_network = ipaddress.ip_network(host)
            else:
                mask = message.data.get("mask")
                ip_network = ipaddress.ip_network(f"{host}/{mask}", strict=False)
            return [str(h) for h in ip_network.hosts()]

        elif (domain_name := message.data.get("name")) is not None:
            schema = self._get_schema(message)
            port = self.args.get("port")
            if schema == "https" and port not in [443, None]:
                url = f"https://{domain_name}:{port}"
            elif schema == "https":
                url = f"https://{domain_name}"
            elif port == 80:
                url = f"http://{domain_name}"
            elif port is None:
                url = f"{schema}://{domain_name}"
            else:
                url = f"{schema}://{domain_name}:{port}"

            return [url]

        elif (url_temp := message.data.get("url")) is not None:
            return [url_temp]
        else:
            return []


if __name__ == "__main__":
    logger.debug("Virus total starting..")
    VirusTotalAgent.main()<|MERGE_RESOLUTION|>--- conflicted
+++ resolved
@@ -48,16 +48,10 @@
         """
         file_content = file.get_file_content(message)
         if file_content is not None:
-<<<<<<< HEAD
             if len(self.whitelist_types) == 0 or file.get_mime_type(file_content) not in self.whitelist_types:
                 return None
 
             response = virustotal.scan_file_from_message(file_content=file_content, api_key=self.api_key)
-=======
-            response = virustotal.scan_file_from_message(
-                file_content=file_content, api_key=self.api_key
-            )
->>>>>>> b0152a83
             self._process_response(response, message.data.get("path"))
         else:
             targets = self._prepare_targets(message)
