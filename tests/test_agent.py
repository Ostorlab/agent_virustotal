--- conflicted
+++ resolved
@@ -237,7 +237,54 @@
     ]
 
 
-<<<<<<< HEAD
+def testVirusTotalAgent_whenWhitelistTypesIsSet_agentShouldIgnoreNonWhitelisted(
+    mocker: plugin.MockerFixture,
+    agent_mock: list[msg.Message],
+    virustotal_agent_with_whitelist: virus_total_agent.VirusTotalAgent,
+    message: msg.Message,
+    requests_mock: rq_mock.mocker.Mocker,
+) -> None:
+    """Test when file is not whitelisted, agent should not call the Virus Total public API."""
+    dummy_zip = pathlib.Path(__file__).parent / "files/dummy1.txt"
+    zip_message = msg.Message.from_data(
+        "v3.asset.file", data={"content": dummy_zip.read_bytes()}
+    )
+    virustotal_call = requests_mock.get(
+        re.compile("https://www.virustotal.com/vtapi/v2/file/*"),
+        json=virustotal_url_valid_response,
+    )
+
+    virustotal_agent_with_whitelist.process(zip_message)
+
+    assert virustotal_call.called is False
+
+
+def testVirusTotalAgent_whenFileIsWhitelisted_agentShouldScanFile(
+    mocker: plugin.MockerFixture,
+    agent_mock: list[msg.Message],
+    virustotal_agent_with_whitelist: virus_total_agent.VirusTotalAgent,
+    message: msg.Message,
+    requests_mock: rq_mock.mocker.Mocker,
+) -> None:
+    """Test when file whitelisted, agent should call the Virus Total public API."""
+    dummy_zip = pathlib.Path(__file__).parent / "files/dummy.zip"
+    zip_message = msg.Message.from_data(
+        "v3.asset.file", data={"content": dummy_zip.read_bytes()}
+    )
+    virustotal_call = requests_mock.get(
+        re.compile("https://www.virustotal.com/vtapi/v2/file/*"),
+        json=virustotal_url_valid_response,
+    )
+
+    virustotal_agent_with_whitelist.process(zip_message)
+
+    assert virustotal_call.called is True
+    assert (
+        virustotal_call.last_request.query
+        == "apikey=some_api_key&resource=e29efc13355681a4aa23f0623c2316b9"
+    )
+
+
 def testVirusTotalAgent_whenVirusTotalReachesApiRateLimit_raiseVirusTotalApiError(
     virustotal_agent: virus_total_agent.VirusTotalAgent,
     message: msg.Message,
@@ -252,52 +299,4 @@
     }
 
     with pytest.raises(virustotal.VirusTotalApiError):
-        virustotal.get_scans(response)
-=======
-def testVirusTotalAgent_whenWhitelistTypesIsSet_agentShouldIgnoreNonWhitelisted(
-    mocker: plugin.MockerFixture,
-    agent_mock: list[msg.Message],
-    virustotal_agent_with_whitelist: virus_total_agent.VirusTotalAgent,
-    message: msg.Message,
-    requests_mock: rq_mock.mocker.Mocker,
-) -> None:
-    """Test when file is not whitelisted, agent should not call the Virus Total public API."""
-    dummy_zip = pathlib.Path(__file__).parent / "files/dummy1.txt"
-    zip_message = msg.Message.from_data(
-        "v3.asset.file", data={"content": dummy_zip.read_bytes()}
-    )
-    virustotal_call = requests_mock.get(
-        re.compile("https://www.virustotal.com/vtapi/v2/file/*"),
-        json=virustotal_url_valid_response,
-    )
-
-    virustotal_agent_with_whitelist.process(zip_message)
-
-    assert virustotal_call.called is False
-
-
-def testVirusTotalAgent_whenFileIsWhitelisted_agentShouldScanFile(
-    mocker: plugin.MockerFixture,
-    agent_mock: list[msg.Message],
-    virustotal_agent_with_whitelist: virus_total_agent.VirusTotalAgent,
-    message: msg.Message,
-    requests_mock: rq_mock.mocker.Mocker,
-) -> None:
-    """Test when file whitelisted, agent should call the Virus Total public API."""
-    dummy_zip = pathlib.Path(__file__).parent / "files/dummy.zip"
-    zip_message = msg.Message.from_data(
-        "v3.asset.file", data={"content": dummy_zip.read_bytes()}
-    )
-    virustotal_call = requests_mock.get(
-        re.compile("https://www.virustotal.com/vtapi/v2/file/*"),
-        json=virustotal_url_valid_response,
-    )
-
-    virustotal_agent_with_whitelist.process(zip_message)
-
-    assert virustotal_call.called is True
-    assert (
-        virustotal_call.last_request.query
-        == "apikey=some_api_key&resource=e29efc13355681a4aa23f0623c2316b9"
-    )
->>>>>>> 814297c1
+        virustotal.get_scans(response)